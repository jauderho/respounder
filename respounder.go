package main

import (
	"encoding/hex"
	"encoding/json"
	"flag"
	"fmt"
	"io/ioutil"
	"log"
	"math/rand"
	"net"
	"os"
	"strings"
	"time"
)

const (
	Banner = `

     .´/
    / (           .----------------.
    [ ]░░░░░░░░░░░|// RESPOUNDER //|
    ) (           '----------------'
    '-'
`

	Version    = 1.1
	TimeoutSec = 3
	BcastAddr  = "224.0.0.252"
	LLMNRPort  = 5355
)

var (
	// stdout is default output
	outFile = os.Stdout

	// default logger is set to abyss
	logger = log.New(ioutil.Discard, "", 0)

	// default computername to broadcast
	computerName = "aweirdcomputername"

	// argument flags
	jsonPtr = flag.Bool("json", false,
		`Prints a JSON to STDOUT if a responder is detected on
		network. Other text is sent to STDERR`)

	debugPtr = flag.Bool("debug", false,
		`Creates a debug.log file with a trace of the program`)
	
	compPtr = flag.String("computername", "aweirdcomputername",
		`Overrides the default computer name, requires at least 16 charcter hostname`)

)

func init() {
	rand.Seed(time.Now().UnixNano())
}

func main() {
	initFlags()
	flag.Parse()

	if *compPtr != "aweirdcomputername" {
		computerName = string(*compPtr)
	}

	fmt.Fprintln(os.Stderr, Banner)

	interfaces, _ := net.Interfaces()
	logger.Println("======== Starting RESPOUNDER ========")
	logger.Printf("List of all interfaces: \n %+v\n", interfaces)

	var resultMap []map[string]string

	for _, inf := range interfaces {
		detailsMap := checkResponderOnInterface(inf)
		if len(detailsMap) > 0 {
			resultMap = append(resultMap, detailsMap)
		}
	}

	if *debugPtr {
		fmt.Fprintln(os.Stderr, "Debug file 'debug.log' created.")
	}

	if *jsonPtr {
		resultJSON, _ := json.Marshal(resultMap)
		fmt.Println(string(resultJSON))
	}
	logger.Println("======== Ending RESPOUNDER Session ========")
}

// Test presence of responder on a given interface
func checkResponderOnInterface(inf net.Interface) map[string]string {
	var json map[string]string
	addrs, _ := inf.Addrs()
	logger.Printf("List of all addresses on interface [%s]: %+v\n",
		inf.Name, addrs)
	ip := getValidIPv4Addr(addrs)
	logger.Printf("Bind IP address for interface %+v is %+v\n",
		inf.Name, ip)

	if ip != nil {
		fmt.Fprintf(outFile, "%-10s Sending probe from %s...\t",
			"["+inf.Name+"]", ip)
		responderIP := sendLLMNRProbe(ip)
		if responderIP != "" {
			fmt.Fprintf(outFile, "responder detected at %s\n", responderIP)
			json = map[string]string{
				"interface":   inf.Name,
				"sourceIP":    ip.String(),
				"responderIP": responderIP,
			}
		} else {
			fmt.Fprintln(outFile, "responder not detected")
		}
	}
	return json
}

// Creates and sends a LLMNR request to the UDP multicast address.
func sendLLMNRProbe(ip net.IP) string {
	responderIP := ""
	// 2 byte random transaction id eg. 0x8e53
<<<<<<< HEAD
	randomTransactionID := fmt.Sprintf("%04x", rand.Intn(65535))
	computerName := getComputerName()
	cNameLen := fmt.Sprintf("%2x", len(computerName))
	encCName := hex.EncodeToString([]byte(computerName))
	// LLMNR request in raw bytes
	llmnrRequest := randomTransactionID +
		"00000001000000000000" + cNameLen + encCName + "0000010001"
=======
	rand.Seed(time.Now().UnixNano())
	randomTransactionID := fmt.Sprintf("%04x", rand.Intn(65535))

	cNameLen := fmt.Sprintf("%2x", len(computerName))
	encCName := hex.EncodeToString([]byte(computerName))

	llmnrRequest := randomTransactionID + "00000001000000000000" + cNameLen + encCName + "0000010001"

>>>>>>> 025fec60
	n, _ := hex.DecodeString(llmnrRequest)

	remoteAddr := net.UDPAddr{IP: net.ParseIP(BcastAddr), Port: LLMNRPort}

	conn, err := net.ListenUDP("udp", &net.UDPAddr{IP: ip})
	if err != nil {
		fmt.Println("Couldn't bind to a UDP interface. Bailing out!")
		logger.Printf("Bind error: %+v\nSource IP: %v\n", err, ip)
		fmt.Println(err)
	}

	defer conn.Close()
	_, _ = conn.WriteToUDP(n, &remoteAddr)

	conn.SetReadDeadline(time.Now().Add(TimeoutSec * time.Second))
	buffer := make([]byte, 1024)
	bytes, clientIP, err := conn.ReadFromUDP(buffer)
	if err == nil { // no timeout (or any other) error
		responderIP = strings.Split(clientIP.String(), ":")[0]
		logger.Printf("Data received on %s from responder IP %s: %x\n",
			ip, clientIP, buffer[:bytes])
	} else {
		logger.Printf("Error getting response:  %s\n", err)
	}
	return responderIP
}

// From all the IP addresses of this interface,
// extract the IPv4 address where we'll bind to
func getValidIPv4Addr(addrs []net.Addr) net.IP {
	var ip net.IP
	for _, addr := range addrs { // amongst all addrs,
		ip = addr.(*net.IPNet).IP.To4() // pick the IPv4 addr
		if ip != nil && ip.String() != "127.0.0.1" {
			break
		}
	}
	return ip
}

// parses cmd line flag and set appropriate variables
func initFlags() {
	flag.Usage = func() {
		fmt.Fprintf(os.Stderr, "Respounder version %1.1f\n", Version)
		fmt.Fprintf(os.Stderr, "Usage: $ respounder [-json] [-debug] [-computername anewcomputername!]")
		fmt.Fprintf(os.Stderr, "\n\nFlags:\n")
		flag.PrintDefaults()
	}

	flag.Parse()
	if *jsonPtr {
		outFile = os.Stderr
	}
	if *debugPtr {
		f, err := os.OpenFile("debug.log",
			os.O_CREATE|os.O_WRONLY|os.O_APPEND, 0644)
		if err != nil {
			panic(err)
		}
		logger = log.New(f, "", 0)
		logger.SetPrefix("[" + time.Now().Format("02-Jan-2006 15:04:05 MST") + "]: ")
	}
}<|MERGE_RESOLUTION|>--- conflicted
+++ resolved
@@ -30,15 +30,19 @@
 	LLMNRPort  = 5355
 )
 
+const (
+	def     = 0x00
+	newComp = 0x01
+	randCom = 0x02
+	randStr = 0x03
+)
+
 var (
 	// stdout is default output
 	outFile = os.Stdout
 
 	// default logger is set to abyss
 	logger = log.New(ioutil.Discard, "", 0)
-
-	// default computername to broadcast
-	computerName = "aweirdcomputername"
 
 	// argument flags
 	jsonPtr = flag.Bool("json", false,
@@ -47,10 +51,14 @@
 
 	debugPtr = flag.Bool("debug", false,
 		`Creates a debug.log file with a trace of the program`)
-	
+
 	compPtr = flag.String("computername", "aweirdcomputername",
 		`Overrides the default computer name, requires at least 16 charcter hostname`)
-
+	randCompPtr = flag.Bool("rcomputername", false,
+		`Overrides the default computer name, with a random choice of words`)
+	randStrPtr = flag.Bool("rstring", false,
+		`Overrides the default computer name, with a completely random string`)
+	comNameType byte
 )
 
 func init() {
@@ -62,7 +70,13 @@
 	flag.Parse()
 
 	if *compPtr != "aweirdcomputername" {
-		computerName = string(*compPtr)
+		comNameType = newComp
+	} else if *randCompPtr {
+		comNameType = randCom
+	} else if *randStrPtr {
+		comNameType = randStr
+	} else {
+		comNameType = def
 	}
 
 	fmt.Fprintln(os.Stderr, Banner)
@@ -121,26 +135,25 @@
 
 // Creates and sends a LLMNR request to the UDP multicast address.
 func sendLLMNRProbe(ip net.IP) string {
+	var cName string
 	responderIP := ""
 	// 2 byte random transaction id eg. 0x8e53
-<<<<<<< HEAD
 	randomTransactionID := fmt.Sprintf("%04x", rand.Intn(65535))
-	computerName := getComputerName()
-	cNameLen := fmt.Sprintf("%2x", len(computerName))
-	encCName := hex.EncodeToString([]byte(computerName))
+	switch comNameType {
+	case def:
+		cName = string(*compPtr)
+	case newComp:
+		cName = string(*compPtr)
+	case randCom:
+		cName = getComputerName()
+	case randStr:
+		cName = randomString()
+	}
+	cNameLen := fmt.Sprintf("%2x", len(cName))
+	encCName := hex.EncodeToString([]byte(cName))
 	// LLMNR request in raw bytes
 	llmnrRequest := randomTransactionID +
 		"00000001000000000000" + cNameLen + encCName + "0000010001"
-=======
-	rand.Seed(time.Now().UnixNano())
-	randomTransactionID := fmt.Sprintf("%04x", rand.Intn(65535))
-
-	cNameLen := fmt.Sprintf("%2x", len(computerName))
-	encCName := hex.EncodeToString([]byte(computerName))
-
-	llmnrRequest := randomTransactionID + "00000001000000000000" + cNameLen + encCName + "0000010001"
-
->>>>>>> 025fec60
 	n, _ := hex.DecodeString(llmnrRequest)
 
 	remoteAddr := net.UDPAddr{IP: net.ParseIP(BcastAddr), Port: LLMNRPort}
@@ -185,7 +198,7 @@
 func initFlags() {
 	flag.Usage = func() {
 		fmt.Fprintf(os.Stderr, "Respounder version %1.1f\n", Version)
-		fmt.Fprintf(os.Stderr, "Usage: $ respounder [-json] [-debug] [-computername anewcomputername!]")
+		fmt.Fprintf(os.Stderr, "Usage: $ respounder [-json] [-debug] [-computername anewcomputername! | -rcomputername | -rstring]")
 		fmt.Fprintf(os.Stderr, "\n\nFlags:\n")
 		flag.PrintDefaults()
 	}
