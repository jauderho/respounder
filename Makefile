all:
<<<<<<< HEAD
	GOOS=windows GOARCH=386 go build -o binaries/respounder-win32.exe respounder.go
	GOOS=windows GOARCH=amd64 go build -o binaries/respounder-win64.exe respounder.go
	GOOS=linux GOARCH=386 go build  -o binaries/respounder-linux32 respounder.go
	GOOS=linux GOARCH=amd64 go build -o binaries/respounder-linux64 respounder.go
	GOOS=darwin GOARCH=386 go build -o binaries/respounder-osx32 respounder.go
	GOOS=darwin GOARCH=amd64 go build -o binaries/respounder-osx64 respounder.go
=======
	GOOS=windows GOARCH=386 go build -o binaries/respounder-x86.exe respounder.go computernames.go
	GOOS=windows GOARCH=amd64 go build -o binaries/respounder-x64.exe respounder.go computernames.go
	GOOS=linux GOARCH=386 go build  -o binaries/respounder-x86 respounder.go computernames.go
	GOOS=linux GOARCH=amd64 go build -o binaries/respounder-x64 respounder.go computernames.go
	GOOS=darwin GOARCH=386 go build -o binaries/respounder-osx respounder.go computernames.go
	GOOS=darwin GOARCH=amd64 go build -o binaries/respounder-osx64 respounder.go computernames.go
>>>>>>> 4cc75f39
<|MERGE_RESOLUTION|>--- conflicted
+++ resolved
@@ -1,16 +1,7 @@
 all:
-<<<<<<< HEAD
 	GOOS=windows GOARCH=386 go build -o binaries/respounder-win32.exe respounder.go
 	GOOS=windows GOARCH=amd64 go build -o binaries/respounder-win64.exe respounder.go
 	GOOS=linux GOARCH=386 go build  -o binaries/respounder-linux32 respounder.go
 	GOOS=linux GOARCH=amd64 go build -o binaries/respounder-linux64 respounder.go
 	GOOS=darwin GOARCH=386 go build -o binaries/respounder-osx32 respounder.go
 	GOOS=darwin GOARCH=amd64 go build -o binaries/respounder-osx64 respounder.go
-=======
-	GOOS=windows GOARCH=386 go build -o binaries/respounder-x86.exe respounder.go computernames.go
-	GOOS=windows GOARCH=amd64 go build -o binaries/respounder-x64.exe respounder.go computernames.go
-	GOOS=linux GOARCH=386 go build  -o binaries/respounder-x86 respounder.go computernames.go
-	GOOS=linux GOARCH=amd64 go build -o binaries/respounder-x64 respounder.go computernames.go
-	GOOS=darwin GOARCH=386 go build -o binaries/respounder-osx respounder.go computernames.go
-	GOOS=darwin GOARCH=amd64 go build -o binaries/respounder-osx64 respounder.go computernames.go
->>>>>>> 4cc75f39
